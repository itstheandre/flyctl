--- conflicted
+++ resolved
@@ -298,11 +298,8 @@
 	}
 
 	// finally, build the image
-<<<<<<< HEAD
 	heartbeat := resolver.StartHeartbeat(ctx)
 	defer resolver.StopHeartbeat(heartbeat)
-=======
->>>>>>> aa078398
 	if img, err = resolver.BuildImage(ctx, io, opts); err == nil && img == nil {
 		err = errors.New("no image specified")
 	}
