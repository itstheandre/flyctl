package wireguard

import (
	"context"
	"crypto/rand"
	"encoding/base64"
	"fmt"
	"os"
	"regexp"
	"strings"

	badrand "math/rand"

	"github.com/pkg/errors"
	"github.com/spf13/viper"
	"github.com/superfly/flyctl/api"
	"github.com/superfly/flyctl/flyctl"
	"github.com/superfly/flyctl/pkg/wg"
	"github.com/superfly/flyctl/terminal"
	"golang.org/x/crypto/curve25519"
)

var (
	cleanDNSPattern = regexp.MustCompile(`[^a-zA-Z0-9\\-]`)
)

<<<<<<< HEAD
func StateForOrg(apiClient *api.Client, org *api.Organization, regionCode, name string, recycle bool) (*wg.WireGuardState, error) {
=======
func generatePeerName(ctx context.Context, apiClient *api.Client) (string, error) {
	user, err := apiClient.GetCurrentUser(ctx)
	if err != nil {
		return "", err
	}
	emailSlug := cleanDNSPattern.ReplaceAllString(user.Email, "-")

	host, err := os.Hostname()
	if err != nil {
		return "", err
	}
	hostSlug := cleanDNSPattern.ReplaceAllString(strings.Split(host, ".")[0], "-")

	name := fmt.Sprintf("%s-%s-%d", hostSlug, emailSlug, badrand.Intn(1000)) // skipcq: GSC-G404
	return name, nil
}

func StateForOrg(apiClient *api.Client, org *api.Organization, regionCode string, name string) (*wg.WireGuardState, error) {
>>>>>>> ceeae155
	state, err := getWireGuardStateForOrg(org.Slug)
	if err != nil {
		return nil, err
	}
	if state != nil && !recycle {
		return state, nil
	}

	terminal.Debugf("Can't find matching WireGuard configuration; creating new one\n")

	ctx := context.TODO()
	if name == "" {
		n, err := generatePeerName(ctx, apiClient)
		if err != nil {
			return nil, err
		}

		name = fmt.Sprintf("interactive-agent-%s", n)
	}

	stateb, err := Create(apiClient, org, regionCode, name)
	if err != nil {
		return nil, err
	}

	if err := setWireGuardStateForOrg(org.Slug, stateb); err != nil {
		return nil, err
	}

	return stateb, nil
}

func Create(apiClient *api.Client, org *api.Organization, regionCode, name string) (*wg.WireGuardState, error) {
	ctx := context.TODO()
	var (
		err error
		rx  = regexp.MustCompile(`^[a-zA-Z0-9\\-]+$`)
	)

	if name == "" {
		n, err := generatePeerName(ctx, apiClient)
		if err != nil {
			return nil, err
		}

		name = fmt.Sprintf("interactive-%s", n)
	}

	if regionCode == "" {
		regionCode = os.Getenv("FLYCTL_WG_REGION")
	}

	if regionCode == "" {
		region, err := apiClient.ClosestWireguardGatewayRegion(ctx)
		if err != nil {
			return nil, err
		}
		regionCode = region.Code
	}

	if !rx.MatchString(name) {
		return nil, errors.New("name must consist solely of letters, numbers, and the dash character")
	}

	fmt.Printf("Creating WireGuard peer \"%s\" in region \"%s\" for organization %s\n", name, regionCode, org.Slug)

	pubkey, privatekey := C25519pair()

	data, err := apiClient.CreateWireGuardPeer(ctx, org, regionCode, name, pubkey)
	if err != nil {
		return nil, err
	}

	return &wg.WireGuardState{
		Name:         name,
		Region:       regionCode,
		Org:          org.Slug,
		LocalPublic:  pubkey,
		LocalPrivate: privatekey,
		Peer:         *data,
	}, nil
}

func C25519pair() (string, string) {
	var private [32]byte
	_, err := rand.Read(private[:])
	if err != nil {
		panic(fmt.Sprintf("reading from random: %s", err))
	}

	public, err := curve25519.X25519(private[:], curve25519.Basepoint)
	if err != nil {
		panic(fmt.Sprintf("can't mult: %s", err))
	}

	return base64.StdEncoding.EncodeToString(public),
		base64.StdEncoding.EncodeToString(private[:])
}

type WireGuardStates map[string]*wg.WireGuardState

func GetWireGuardState() (WireGuardStates, error) {
	states := WireGuardStates{}

	if err := viper.UnmarshalKey(flyctl.ConfigWireGuardState, &states); err != nil {
		return nil, errors.Wrap(err, "invalid wireguard state")
	}

	return states, nil
}

func getWireGuardStateForOrg(orgSlug string) (*wg.WireGuardState, error) {
	states, err := GetWireGuardState()
	if err != nil {
		return nil, err
	}

	return states[orgSlug], nil
}

func setWireGuardState(s WireGuardStates) error {
	viper.Set(flyctl.ConfigWireGuardState, s)
	if err := flyctl.SaveConfig(); err != nil {
		return errors.Wrap(err, "error saving config file")
	}

	return nil
}

func setWireGuardStateForOrg(orgSlug string, s *wg.WireGuardState) error {
	states, err := GetWireGuardState()
	if err != nil {
		return err
	}

	states[orgSlug] = s

	return setWireGuardState(states)
}

func PruneInvalidPeers(ctx context.Context, apiClient *api.Client) error {
	state, err := GetWireGuardState()
	if err != nil {
		return nil
	}

	peerIPs := make([]string, 0, len(state))
	for _, peer := range state {
		peerIPs = append(peerIPs, peer.Peer.Peerip)
	}

	invalidPeerIPs, err := apiClient.ValidateWireGuardPeers(ctx, peerIPs)
	if err != nil {
		return err
	}

	for _, invalidPeerIP := range invalidPeerIPs {
		for orgSlug, peer := range state {
			if peer.Peer.Peerip == invalidPeerIP {
				terminal.Debugf("removing invalid peer %s for organization %s", invalidPeerIP, orgSlug)
				delete(state, orgSlug)
			}
		}
	}

	return setWireGuardState(state)
}<|MERGE_RESOLUTION|>--- conflicted
+++ resolved
@@ -24,9 +24,6 @@
 	cleanDNSPattern = regexp.MustCompile(`[^a-zA-Z0-9\\-]`)
 )
 
-<<<<<<< HEAD
-func StateForOrg(apiClient *api.Client, org *api.Organization, regionCode, name string, recycle bool) (*wg.WireGuardState, error) {
-=======
 func generatePeerName(ctx context.Context, apiClient *api.Client) (string, error) {
 	user, err := apiClient.GetCurrentUser(ctx)
 	if err != nil {
@@ -45,7 +42,6 @@
 }
 
 func StateForOrg(apiClient *api.Client, org *api.Organization, regionCode string, name string) (*wg.WireGuardState, error) {
->>>>>>> ceeae155
 	state, err := getWireGuardStateForOrg(org.Slug)
 	if err != nil {
 		return nil, err
