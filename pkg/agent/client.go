package agent

import (
	"context"
	"fmt"
	"net"
	"os"

	"github.com/pkg/errors"
	"github.com/superfly/flyctl/api"
	"github.com/superfly/flyctl/internal/wireguard"
)

/// Establish starts the daemon if necessary and returns a client
func Establish(ctx context.Context, apiClient *api.Client) (*Client, error) {
	if err := wireguard.PruneInvalidPeers(apiClient); err != nil {
		return nil, err
	}

	c, err := DefaultClient(apiClient)
	if err == nil {
		_, err := c.Ping(ctx)
		if err == nil {
			return c, nil
		}
	}

	return StartDaemon(ctx, apiClient, os.Args[0])
}

func NewClient(path string, apiClient *api.Client) (*Client, error) {
	provider, err := newClientProvider(path, apiClient)
	if err != nil {
		return nil, err
	}

	return &Client{provider: provider}, nil
}

func DefaultClient(apiClient *api.Client) (*Client, error) {
	path := fmt.Sprintf("%s/.fly/fly-agent.sock", os.Getenv("HOME"))
	return NewClient(path, apiClient)
}

type Client struct {
	provider clientProvider
}

func (c *Client) Kill(ctx context.Context) error {
	if err := c.provider.Kill(ctx); err != nil {
		return errors.Wrap(err, "kill failed")
	}
	return nil
}

func (c *Client) Ping(ctx context.Context) (int, error) {
	n, err := c.provider.Ping(ctx)
	if err != nil {
		return n, errors.Wrap(err, "ping failed")
	}
	return n, nil
}

func (c *Client) Establish(ctx context.Context, slug string) error {
	if err := c.provider.Establish(ctx, slug); err != nil {
		return errors.Wrap(err, "establish failed")
	}
	return nil
}

func (c *Client) WaitForTunnel(ctx context.Context, o *api.Organization) error {
	errCh := make(chan error, 1)

	go func() {
		for {
			err := c.Probe(ctx, o)

			if err != nil && IsTunnelError(err) {
				continue
			}

			errCh <- err
			break
		}
	}()

	select {
	case <-ctx.Done():
		return ctx.Err()
	case err := <-errCh:
		return err
	}
}

func (c *Client) WaitForHost(ctx context.Context, o *api.Organization, host string) error {
<<<<<<< HEAD
	errCh := make(chan error, 1)

	go func() {
		for {
			_, err := c.Resolve(ctx, o, host)
			if err != nil && (IsHostNotFoundError(err) || IsTunnelError(err)) {
				continue
			}

			errCh <- err
			break
=======
	for {
		_, err := c.Resolve(ctx, o, host)
		switch {
		case err == nil:
			return nil
		case IsHostNotFoundError(err), IsTunnelError(err):
			continue
		default:
			return err
>>>>>>> 4bcdf381
		}
	}()

	select {
	case <-ctx.Done():
		return ctx.Err()
	case err := <-errCh:
		return err
	}
}

func (c *Client) Probe(ctx context.Context, o *api.Organization) error {
	if err := c.provider.Probe(ctx, o); err != nil {
		err = mapResolveError(err, o.Slug, "")
		return errors.Wrap(err, "probe failed")
	}
	return nil
}

func (c *Client) Resolve(ctx context.Context, o *api.Organization, host string) (string, error) {
	addr, err := c.provider.Resolve(ctx, o, host)
	if err != nil {
		err = mapResolveError(err, o.Slug, host)
		return "", errors.Wrap(err, "resolve failed")
	}
	return addr, nil
}

func (c *Client) Instances(ctx context.Context, o *api.Organization, app string) (*Instances, error) {
	instances, err := c.provider.Instances(ctx, o, app)
	if err != nil {
		return nil, errors.Wrap(err, "list instances failed")
	}
	return instances, nil
}

func (c *Client) Dialer(ctx context.Context, o *api.Organization) (Dialer, error) {
	dialer, err := c.provider.Dialer(ctx, o)
	if err != nil {
		err = mapResolveError(err, o.Slug, "")
		return nil, errors.Wrap(err, "error fetching dialer")
	}
	return dialer, nil
}

// clientProvider is an interface for client functions backed by either the agent or in-process on Windows
type clientProvider interface {
	Dialer(ctx context.Context, o *api.Organization) (Dialer, error)
	Establish(ctx context.Context, slug string) error
	Instances(ctx context.Context, o *api.Organization, app string) (*Instances, error)
	Kill(ctx context.Context) error
	Ping(ctx context.Context) (int, error)
	Probe(ctx context.Context, o *api.Organization) error
	Resolve(ctx context.Context, o *api.Organization, name string) (string, error)
}

type Dialer interface {
	DialContext(ctx context.Context, network, addr string) (net.Conn, error)
}<|MERGE_RESOLUTION|>--- conflicted
+++ resolved
@@ -74,7 +74,6 @@
 	go func() {
 		for {
 			err := c.Probe(ctx, o)
-
 			if err != nil && IsTunnelError(err) {
 				continue
 			}
@@ -93,7 +92,6 @@
 }
 
 func (c *Client) WaitForHost(ctx context.Context, o *api.Organization, host string) error {
-<<<<<<< HEAD
 	errCh := make(chan error, 1)
 
 	go func() {
@@ -105,17 +103,6 @@
 
 			errCh <- err
 			break
-=======
-	for {
-		_, err := c.Resolve(ctx, o, host)
-		switch {
-		case err == nil:
-			return nil
-		case IsHostNotFoundError(err), IsTunnelError(err):
-			continue
-		default:
-			return err
->>>>>>> 4bcdf381
 		}
 	}()
 
